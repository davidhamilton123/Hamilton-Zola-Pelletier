--- conflicted
+++ resolved
@@ -99,7 +99,6 @@
         } else {
             return parseExpr();
         }
-<<<<<<< HEAD
     }
 
     // expr := orExpr
@@ -181,93 +180,5 @@
             return e;
         }
         throw new ParseException();
-=======
->>>>>>> e90398bf
     }
-}
-
-<<<<<<< HEAD
-
-=======
-    // expr := orExpr
-    private SyntaxNode parseExpr() throws ParseException { return parseOr(); }
-
-    // orExpr := andExpr { OR andExpr }
-    private SyntaxNode parseOr() throws ParseException {
-        SyntaxNode left = parseAnd();
-        while (tokenIs(TokenType.OR)) {
-            Token op = getCurrToken(); match(TokenType.OR, "or");
-            SyntaxNode right = parseAnd();
-            left = new BinOpNode(currentLine(), left, op.getType(), right);
-        }
-        return left;
-    }
-
-    // andExpr := addExpr { AND addExpr }
-    private SyntaxNode parseAnd() throws ParseException {
-        SyntaxNode left = parseAdd();
-        while (tokenIs(TokenType.AND)) {
-            Token op = getCurrToken(); match(TokenType.AND, "and");
-            SyntaxNode right = parseAdd();
-            left = new BinOpNode(currentLine(), left, op.getType(), right);
-        }
-        return left;
-    }
-
-    // addExpr := mulExpr { (ADD|SUB) mulExpr }
-    private SyntaxNode parseAdd() throws ParseException {
-        SyntaxNode left = parseMul();
-        while (tokenIs(TokenType.ADD) || tokenIs(TokenType.SUB)) {
-            Token op = getCurrToken();
-            if (tokenIs(TokenType.ADD)) match(TokenType.ADD, "+");
-            else match(TokenType.SUB, "-");
-            SyntaxNode right = parseMul();
-            left = new BinOpNode(currentLine(), left, op.getType(), right);
-        }
-        return left;
-    }
-
-    // mulExpr := unary { (MULT|DIV|MOD) unary }
-    private SyntaxNode parseMul() throws ParseException {
-        SyntaxNode left = parseUnary();
-        while (tokenIs(TokenType.MULT) || tokenIs(TokenType.DIV) || tokenIs(TokenType.MOD)) {
-            Token op = getCurrToken();
-            if (tokenIs(TokenType.MULT)) match(TokenType.MULT, "*");
-            else if (tokenIs(TokenType.DIV)) match(TokenType.DIV, "/");
-            else match(TokenType.MOD, "mod");
-            SyntaxNode right = parseUnary();
-            left = new BinOpNode(currentLine(), left, op.getType(), right);
-        }
-        return left;
-    }
-
-    // unary := NOT unary | primary
-    private SyntaxNode parseUnary() throws ParseException {
-        if (tokenIs(TokenType.NOT)) {
-            Token op = getCurrToken(); match(TokenType.NOT, "not");
-            SyntaxNode child = parseUnary();
-            return new UnaryOpNode(currentLine(), op.getType(), child);
-        }
-        return parsePrimary();
-    }
-
-    // primary := INT | REAL | TRUE | FALSE | ID | '(' expr ')'
-    private SyntaxNode parsePrimary() throws ParseException {
-        Token tok = getCurrToken();
-        if (tokenIs(TokenType.INT) || tokenIs(TokenType.REAL) ||
-            tokenIs(TokenType.TRUE) || tokenIs(TokenType.FALSE)) {
-            match(tok.getType(), tok.getValue());
-            return new TokenNode(currentLine(), tok);
-        } else if (tokenIs(TokenType.ID)) {
-            match(TokenType.ID, "identifier");
-            return new TokenNode(currentLine(), tok);
-        } else if (tokenIs(TokenType.LPAREN)) {
-            match(TokenType.LPAREN, "(");
-            SyntaxNode e = parseExpr();
-            match(TokenType.RPAREN, ")");
-            return e;
-        }
-        throw new ParseException();
-    }
-}
->>>>>>> e90398bf
+}